import requests
import argparse
import logging
import os
import pathlib
import grp
import signal
import time
import json
import daemon
import daemon.pidfile
import lockfile
import uuid
import json
import sys
import platform
import getpass
import shutil
import tarfile
import signal
import psutil

import funcx
from funcx.executors.high_throughput import global_config, default_config
from funcx.executors.high_throughput.interchange import Interchange
from funcx.endpoint.list_endpoints import list_endpoints
from funcx.sdk.client import FuncXClient
<<<<<<< HEAD
from funcx.errors import *


def check_pidfile(filepath, match_name, endpoint_name):
    """ Helper function to identify possible dead endpoints
    """
    if not os.path.exists(filepath):
        return

    older_pid = int(open(filepath, 'r').read().strip())

    try:
        proc = psutil.Process(older_pid)
        if proc.name() == match_name:
            logger.info("Endpoint is already active")
    except psutil.NoSuchProcess:
        logger.info("A prior Endpoint instance appears to have been terminated without proper cleanup")
        logger.info('''Please cleanup using:
    $ funcx-endpoint stop {}'''.format(endpoint_name))

def load_endpoint(endpoint_dir):
    """
    Parameters
    ----------

    endpoint_dir : str
        endpoint directory path within funcx_dir
    """
    import importlib.machinery
=======
from funcx.endpoint.utils.zmq_worker import ZMQWorker
from funcx.endpoint.config import (_get_parsl_config, _load_auth_client, _get_executor, FUNCX_HUB_URL)
from funcx.sdk.config import lookup_option, write_option

from funcx.executor import HighThroughputExecutor
from parsl.providers import LocalProvider
from parsl.channels import LocalChannel
from parsl.config import Config
>>>>>>> 07e2f537

    endpoint_config_file = endpoint_dir + 'config.py'
    endpoint_name = os.path.basename(endpoint_dir)

    if os.path.exists(endpoint_config_file):
        config = importlib.machinery.SourceFileLoader('{}_config'.format(endpoint_name),
                                                      endpoint_config_file).load_module()
    logger.debug("Loaded config for {}".format(endpoint_name))
    return config.config


<<<<<<< HEAD
def init_endpoint_dir(funcx_dir, endpoint_name):
    """ Initialize a clean endpoint dir

    Returns if an endpoint_dir already exists
=======
def execute_function(code, entry_point, event=None):
    """Run the function. First it exec's the function code
    to load it into the current context and then eval's the function
    using the entry point
>>>>>>> 07e2f537

    Parameters
    ----------

    funcx_dir : str
        Path to the funcx_dir on the system

    endpoint_name : str
        Name of the endpoint, which will be used to name the dir
        for the endpoint.
    """
    endpoint_dir = os.path.join(funcx_dir, endpoint_name)
    os.makedirs(endpoint_dir, exist_ok=True)
    shutil.copyfile(default_config.__file__,
                    os.path.join(endpoint_dir, 'config.py'))
    return endpoint_dir


def init_endpoint(args):
    """ Setup funcx dirs and config files including a default endpoint config

    TODO : Every mechanism that will update the config file, must be using a
    locking mechanism, ideally something like fcntl https://docs.python.org/3/library/fcntl.html
    to ensure that multiple endpoint invocations do not mangle the funcx config files
    or the lockfile module.
    """
    funcx_dir = args.config_dir

    if args.force and os.path.exists(funcx_dir):
        logger.warning("Wiping all current configs in {}".format(funcx_dir))
        try:
            logger.debug("Removing old backups in {}".format(funcx_dir + '.bak'))
            shutil.rmtree(funcx_dir + '.bak')
        except Exception:
            pass
        os.renames(funcx_dir, funcx_dir + '.bak')

    if os.path.exists(args.config_file):
        logger.debug("Config file exists at {}".format(args.config_file))
        return

    try:
        os.makedirs(funcx_dir, exist_ok=True)
    except Exception as e:
<<<<<<< HEAD
        print("[FuncX] Caught exception during registration {}".format(e))

    shutil.copyfile(global_config.__file__, args.config_file)
    init_endpoint_dir(funcx_dir, "default")


def register_with_hub(address, redis_host='funcx-redis.wtgh6h.0001.use1.cache.amazonaws.com'):
    """ This currently registers directly with the Forwarder micro service.

    Can be used as an example of how to make calls this it, while the main API
    is updated to do this calling on behalf of the endpoint in the second iteration.
    """
    try:
        r = requests.post(address + '/register',
                          json={'endpoint_id': str(uuid.uuid4()),
                                'redis_address': redis_host})
    except requests.exceptions.ConnectionError:
        logger.critical("Unable to reach the funcX hub at {}".format(address))
        exit(-1)
        # raise FuncXUnreachable(str(address))

    if r.status_code != 200:
        print(dir(r))
        print(r)
        raise RegistrationError(r.reason)

    return r.json()


def start_endpoint(args, global_config=None):
    """Start an endpoint

    This function will do:
    1. Connect to the broker service, and register itself
    2. Get connection info from broker service
    3. Start the interchange as a daemon


    |                      Broker service       |
    |               -----2----> Forwarder       |
    |    /register <-----3----+   ^             |
    +-----^-----------------------+-------------+
          |     |                 |
          1     4                 6
          |     v                 |
    +-----+-----+-----+           v
    |      Start      |---5---> Interchange
    |     Endpoint    |        daemon
    +-----------------+

    Parameters
    ----------
    args : args object
       Args object from the arg parsing

    global_config : dict
       Global config dict
    """

    endpoint_dir = os.path.join(args.config_dir, args.name)
    endpoint_json = os.path.join(endpoint_dir, 'endpoint.json')

    if not os.path.exists(endpoint_dir):
        init_endpoint_dir(args.config_dir, args.name)
        print('''A default profile has been create for <{}> at {}
Configure this file and try restarting with:
    $ funcx-endpoint start {}'''.format(args.name,
                                        os.path.join(endpoint_dir, 'config.py'),
                                        args.name))
        return

    # If pervious registration info exists, use that
    if os.path.exists(endpoint_json):
        with open(endpoint_json, 'r') as fp:
            logger.debug("Connection info loaded from prior registration record")
            reg_info = json.load(fp)
    else:
        logger.debug("Endpoint prior connection record not available. Attempting registration")

        if global_config.get('broker_test', False) is True:
            logger.warning("**************** BROKER DEBUG MODE *******************")
            reg_info = register_with_hub(global_config['broker_address'],
                                         global_config['redis_host'])
        else:
            funcx_client = FuncXClient()

            logger.debug("Attempting registration")
            eid = str(uuid.uuid4())
            logger.debug(f"Trying with eid : {eid}")
            reg_info = funcx_client.register_endpoint(args.name, eid)
            logger.debug("Got endpoint info : {}".format(reg_info))

        logger.info("Registration info from broker: {}".format(reg_info))
        with open(os.path.join(endpoint_dir, 'endpoint.json'), 'w+') as fp:
            json.dump(reg_info, fp)
            logger.debug("Registration info written to {}/endpoint.json".format(endpoint_dir))

    optionals = {}
    optionals['client_address'] = reg_info['address']
    optionals['client_ports'] = reg_info['client_ports'].split(',')

    optionals['logdir'] = endpoint_dir
    # optionals['debug'] = True

    if args.debug:
        optionals['logging_level'] = logging.DEBUG

    import importlib.machinery
    endpoint_config = importlib.machinery.SourceFileLoader(
        'config',
        os.path.join(endpoint_dir,'config.py')).load_module()
    # TODO : we need to load the config ? maybe not. This needs testing

    stdout = open('./interchange.stdout', 'w+')
    stderr = open('./interchange.stderr', 'w+')
    try:
        context = daemon.DaemonContext(working_directory=endpoint_dir,
                                       umask=0o002,
                                       # lockfile.FileLock(
                                       pidfile=daemon.pidfile.PIDLockFile(os.path.join(endpoint_dir,
                                                                                       'daemon.pid')),
                                       stdout=stdout,
                                       stderr=stderr,

        )
    except Exception as e:
        print("Caught exception while trying to setup endpoint context dirs")
        print("Exception : ", e)

    check_pidfile(context.pidfile.path, "funcx-endpoint", args.name)

    with context:
        ic = Interchange(endpoint_config.config, **optionals)
        ic.start()

    stdout.close()
    stderr.close()

    print("Done")


def stop_endpoint(args, global_config=None):
    """ Stops an endpoint using the pidfile

    Parameters
    ----------

    args
    global_config

    """

    endpoint_dir = os.path.join(args.config_dir, args.name)
    pid_file = os.path.join(endpoint_dir, "daemon.pid")

    if os.path.exists(pid_file):
        logger.debug("{} has a daemon.pid file".format(args.name))
        pid = None
        with open(pid_file, 'r') as f:
            pid = int(f.read())
        # Attempt terminating
        try:
            logger.debug("Signalling process: {}".format(pid))
            os.kill(pid, signal.SIGKILL)
            time.sleep(0.1)
            # Wait to confirm that the pid file disappears
            if not os.path.exists(pid_file):
                logger.info("Endpoint <{}> is now stopped".format(args.name))

        except OSError:
            logger.warning("Endpoint {} could not be terminated".format(args.name))
            logger.warning("Attempting Endpoint {} cleanup".format(args.name))
            os.remove(pid_file)
            sys.exit(-1)
    else:
        logger.info("Endpoint <{}> is not active.".format(args.name))


def register_endpoint(args):
    print("Register args : ", args)


def cli_run():
    """ Entry point for funcx-endpoint
    """
    parser = argparse.ArgumentParser()
    subparsers = parser.add_subparsers(dest='command')
    parser.add_argument("-v", "--version",
                        help="Print Endpoint version information")
    parser.add_argument("-d", "--debug", action='store_true',
                        help="Enables debug logging")
    parser.add_argument("-c", "--config_dir",
                        default='{}/.funcx'.format(pathlib.Path.home()),
                        help="Path to funcx config directory")

    # Init Endpoint
    init = subparsers.add_parser('init',
                                 help='Sets up starter config files to help start running endpoints')
    init.add_argument("-f", "--force", action='store_true',
                      help="Force re-initialization of config with this flag.\nWARNING: This will wipe your current config")

    # Start an endpoint
    start = subparsers.add_parser('start',
                                  help='Starts an endpoint')
    start.add_argument("name", help="Name of the endpoint to start")

    # Stop an endpoint
    stop = subparsers.add_parser('stop', help='Stops an active endpoint')
    stop.add_argument("name", help="Name of the endpoint to stop")

    # List all endpoints
    subparsers.add_parser('list', help='Lists all endpoints')

    args = parser.parse_args()

    funcx.set_stream_logger(level=logging.DEBUG if args.debug else logging.INFO)
    global logger
    logger = logging.getLogger('funcx')

    if args.version:
        logger.info("FuncX version: {}".format(funcx.__version__))

    logger.debug("Command: {}".format(args.command))

    args.config_file = os.path.join(args.config_dir, 'config.py')

    if args.command == "init":
        if args.force:
            logger.debug("Forcing re-authentication via GlobusAuth")
        funcx_client = FuncXClient(force_login=args.force)
        init_endpoint(args)
        return

    if not os.path.exists(args.config_file):
        logger.critical("Missing a config file at {}. Critical error. Exiting.".format(args.config_file))
        logger.info("Please run the following to create the appropriate config files : \n $> funcx-endpoint init")
        exit(-1)
    else:
        logger.debug("Using config files from {}".format(args.config_dir))

    if args.command == "init":

        init_endpoint(args)
        exit(-1)
    else:
        logger.debug("Using config files from {}".format(args.config_dir))

    import importlib.machinery
    global_config = importlib.machinery.SourceFileLoader('global_config',
                                                         args.config_file).load_module()

    if args.command == "start":
        start_endpoint(args, global_config=global_config.global_options)

    elif args.command == "stop":
        stop_endpoint(args, global_config=global_config.global_options)

    elif args.command == "list":
        list_endpoints(args)


if __name__ == '__main__':
    cli_run()
=======
        return str(e)


class FuncXEndpoint:

    def __init__(self,
                 ip=FUNCX_HUB_URL,
                 port=50001,
                 worker_threads=1,
                 container_type="Singularity",
                 endpoint_type="FuncX",
        ):
        """Initiate a funcX endpoint

        Parameters
        ----------
        ip : int
            IP address of the service to receive tasks
        port : int
            Port of the service to receive tasks
        worker_threads : int
            Number of concurrent workers to receive and process tasks
        container_type : str
            The virtualization type to use (Singularity, Shifter, Docker)
        """

        # Log in and start a client
        self.fx = FuncXClient()

        self.ip = ip
        self.port = port
        self.worker_threads = worker_threads
        self.container_type = container_type
        # Keep track of staged containers
        self.staged_containers = set()

        # Register this endpoint with funcX
        self.endpoint_uuid = lookup_option("endpoint_uuid")
        self.endpoint_uuid = self.fx.register_endpoint(platform.node(), self.endpoint_uuid)
        print(f"Endpoint UUID: {self.endpoint_uuid}")
        write_option("endpoint_uuid", self.endpoint_uuid)

        # Start parsl
        self.dfk = parsl.load(_get_parsl_config())

        # Start the endpoint
        self.endpoint_worker()

    def endpoint_worker(self):
        """The funcX endpoint worker. This initiates a funcX client and starts worker threads to:
        1. receive ZMQ messages (zmq_worker)
        2. perform function executions (execution_workers)
        3. return results (result_worker)

        We have two loops, one that persistently listens for tasks
        and the other that waits for task completion and send results

        Returns
        -------
        None
        """

        logging.info(f"Endpoint ID: {self.endpoint_uuid}")
        endpoint_worker = ZMQWorker("tcp://{}:{}".format(self.ip, self.port), self.endpoint_uuid)
        task_q = queue.Queue()
        result_q = queue.Queue()
        threads = []
        for i in range(1):
            thread = threading.Thread(target=self.execution_worker, args=(task_q, result_q,))
            thread.daemon = True
            threads.append(thread)
            thread.start()

        thread = threading.Thread(target=self.result_worker, args=(endpoint_worker, result_q,))
        thread.daemon = True
        threads.append(thread)
        thread.start()

        while True:
            (request, reply_to) = endpoint_worker.recv()
            task_q.put((request, reply_to))

    def _stage_container(self, container_uuid, container_type):
        """Stage the set of containers for local use.

        Parameters
        ----------
        endpoint_containers : dict
            A dictionary of containers to have locally for deployment

        Returns
        -------
        None
        """
        container = self.fx.get_container(container_uuid=container_uuid, container_type=container_type)
        if container['type'] == 'docker':      # docker container -- kubernetes will handle that
            container['local'] = None
        else:                                  # singularity or shifter
           pass
        self.staged_containers.add(container['container_uuid'])
        return container

    def execution_worker(self, task_q, result_q):
        """A worker thread to process tasks and place results on the
        result queue.

        Parameters
        ----------
        task_q : queue.Queue
            A queue of tasks to process.
        result_q : queue.Queue
            A queue to put return queues.

        Returns
        -------
        None
        """

        while True:
            if task_q:
                request, reply_to = task_q.get()

                to_do = pickle.loads(request[0])
                code, entry_point, event = to_do[-1]['function'], to_do[-1]['entry_point'], to_do[-1]['event']
                try:
                    container_uuid = to_do[-1]['container_uuid']
                except:
                    container_uuid = None 
                if container_uuid:
                    if container_uuid not in self.staged_containers:
                        container = self._stage_container(container_uuid, self.container_type)
                        print("Staged container {}".format(container))
                        executor = _get_executor(container)
                        self.dfk.add_executors(executor)
                        print("added new executors")
                    app = python_app(execute_function, executors=[container_uuid]) 
                else:
                    app = python_app(execute_function, executors=['htex_local'])
                result = pickle.dumps(app(code, entry_point, event=event).result())
                print(pickle.loads(result))
                result_q.put(([result], reply_to))

    def result_worker(self, zmq_worker, result_q):
        """Worker thread to send results back to funcX service via the broker.

        Parameters
        ----------
        zmq_worker : Thread
            The worker thread
        result_q : queue.Queue
            The queue to add results to.

        Returns
        -------
        None
        """

        while True:
            (result, reply_to) = result_q.get()
            zmq_worker.send(result, reply_to)


def start_endpoint():
    logging.debug("Starting endpoint")
    ep = FuncXEndpoint(ip=FUNCX_HUB_URL, port=50001, container_type='docker')


if __name__ == "__main__":
    start_endpoint()
>>>>>>> 07e2f537
<|MERGE_RESOLUTION|>--- conflicted
+++ resolved
@@ -25,7 +25,6 @@
 from funcx.executors.high_throughput.interchange import Interchange
 from funcx.endpoint.list_endpoints import list_endpoints
 from funcx.sdk.client import FuncXClient
-<<<<<<< HEAD
 from funcx.errors import *
 
 
@@ -55,16 +54,6 @@
         endpoint directory path within funcx_dir
     """
     import importlib.machinery
-=======
-from funcx.endpoint.utils.zmq_worker import ZMQWorker
-from funcx.endpoint.config import (_get_parsl_config, _load_auth_client, _get_executor, FUNCX_HUB_URL)
-from funcx.sdk.config import lookup_option, write_option
-
-from funcx.executor import HighThroughputExecutor
-from parsl.providers import LocalProvider
-from parsl.channels import LocalChannel
-from parsl.config import Config
->>>>>>> 07e2f537
 
     endpoint_config_file = endpoint_dir + 'config.py'
     endpoint_name = os.path.basename(endpoint_dir)
@@ -75,18 +64,10 @@
     logger.debug("Loaded config for {}".format(endpoint_name))
     return config.config
 
-
-<<<<<<< HEAD
 def init_endpoint_dir(funcx_dir, endpoint_name):
     """ Initialize a clean endpoint dir
 
     Returns if an endpoint_dir already exists
-=======
-def execute_function(code, entry_point, event=None):
-    """Run the function. First it exec's the function code
-    to load it into the current context and then eval's the function
-    using the entry point
->>>>>>> 07e2f537
 
     Parameters
     ----------
@@ -131,7 +112,6 @@
     try:
         os.makedirs(funcx_dir, exist_ok=True)
     except Exception as e:
-<<<<<<< HEAD
         print("[FuncX] Caught exception during registration {}".format(e))
 
     shutil.copyfile(global_config.__file__, args.config_file)
@@ -394,175 +374,4 @@
 
 
 if __name__ == '__main__':
-    cli_run()
-=======
-        return str(e)
-
-
-class FuncXEndpoint:
-
-    def __init__(self,
-                 ip=FUNCX_HUB_URL,
-                 port=50001,
-                 worker_threads=1,
-                 container_type="Singularity",
-                 endpoint_type="FuncX",
-        ):
-        """Initiate a funcX endpoint
-
-        Parameters
-        ----------
-        ip : int
-            IP address of the service to receive tasks
-        port : int
-            Port of the service to receive tasks
-        worker_threads : int
-            Number of concurrent workers to receive and process tasks
-        container_type : str
-            The virtualization type to use (Singularity, Shifter, Docker)
-        """
-
-        # Log in and start a client
-        self.fx = FuncXClient()
-
-        self.ip = ip
-        self.port = port
-        self.worker_threads = worker_threads
-        self.container_type = container_type
-        # Keep track of staged containers
-        self.staged_containers = set()
-
-        # Register this endpoint with funcX
-        self.endpoint_uuid = lookup_option("endpoint_uuid")
-        self.endpoint_uuid = self.fx.register_endpoint(platform.node(), self.endpoint_uuid)
-        print(f"Endpoint UUID: {self.endpoint_uuid}")
-        write_option("endpoint_uuid", self.endpoint_uuid)
-
-        # Start parsl
-        self.dfk = parsl.load(_get_parsl_config())
-
-        # Start the endpoint
-        self.endpoint_worker()
-
-    def endpoint_worker(self):
-        """The funcX endpoint worker. This initiates a funcX client and starts worker threads to:
-        1. receive ZMQ messages (zmq_worker)
-        2. perform function executions (execution_workers)
-        3. return results (result_worker)
-
-        We have two loops, one that persistently listens for tasks
-        and the other that waits for task completion and send results
-
-        Returns
-        -------
-        None
-        """
-
-        logging.info(f"Endpoint ID: {self.endpoint_uuid}")
-        endpoint_worker = ZMQWorker("tcp://{}:{}".format(self.ip, self.port), self.endpoint_uuid)
-        task_q = queue.Queue()
-        result_q = queue.Queue()
-        threads = []
-        for i in range(1):
-            thread = threading.Thread(target=self.execution_worker, args=(task_q, result_q,))
-            thread.daemon = True
-            threads.append(thread)
-            thread.start()
-
-        thread = threading.Thread(target=self.result_worker, args=(endpoint_worker, result_q,))
-        thread.daemon = True
-        threads.append(thread)
-        thread.start()
-
-        while True:
-            (request, reply_to) = endpoint_worker.recv()
-            task_q.put((request, reply_to))
-
-    def _stage_container(self, container_uuid, container_type):
-        """Stage the set of containers for local use.
-
-        Parameters
-        ----------
-        endpoint_containers : dict
-            A dictionary of containers to have locally for deployment
-
-        Returns
-        -------
-        None
-        """
-        container = self.fx.get_container(container_uuid=container_uuid, container_type=container_type)
-        if container['type'] == 'docker':      # docker container -- kubernetes will handle that
-            container['local'] = None
-        else:                                  # singularity or shifter
-           pass
-        self.staged_containers.add(container['container_uuid'])
-        return container
-
-    def execution_worker(self, task_q, result_q):
-        """A worker thread to process tasks and place results on the
-        result queue.
-
-        Parameters
-        ----------
-        task_q : queue.Queue
-            A queue of tasks to process.
-        result_q : queue.Queue
-            A queue to put return queues.
-
-        Returns
-        -------
-        None
-        """
-
-        while True:
-            if task_q:
-                request, reply_to = task_q.get()
-
-                to_do = pickle.loads(request[0])
-                code, entry_point, event = to_do[-1]['function'], to_do[-1]['entry_point'], to_do[-1]['event']
-                try:
-                    container_uuid = to_do[-1]['container_uuid']
-                except:
-                    container_uuid = None 
-                if container_uuid:
-                    if container_uuid not in self.staged_containers:
-                        container = self._stage_container(container_uuid, self.container_type)
-                        print("Staged container {}".format(container))
-                        executor = _get_executor(container)
-                        self.dfk.add_executors(executor)
-                        print("added new executors")
-                    app = python_app(execute_function, executors=[container_uuid]) 
-                else:
-                    app = python_app(execute_function, executors=['htex_local'])
-                result = pickle.dumps(app(code, entry_point, event=event).result())
-                print(pickle.loads(result))
-                result_q.put(([result], reply_to))
-
-    def result_worker(self, zmq_worker, result_q):
-        """Worker thread to send results back to funcX service via the broker.
-
-        Parameters
-        ----------
-        zmq_worker : Thread
-            The worker thread
-        result_q : queue.Queue
-            The queue to add results to.
-
-        Returns
-        -------
-        None
-        """
-
-        while True:
-            (result, reply_to) = result_q.get()
-            zmq_worker.send(result, reply_to)
-
-
-def start_endpoint():
-    logging.debug("Starting endpoint")
-    ep = FuncXEndpoint(ip=FUNCX_HUB_URL, port=50001, container_type='docker')
-
-
-if __name__ == "__main__":
-    start_endpoint()
->>>>>>> 07e2f537
+    cli_run()